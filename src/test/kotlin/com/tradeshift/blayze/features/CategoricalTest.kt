--- conflicted
+++ resolved
@@ -50,8 +50,7 @@
 
         assertEquals(categorical.delegate.defaultParams, parameters)
     }
-
-<<<<<<< HEAD
+    
     @Test
     fun test_logPosteriorPredictive_delegates_parameters_to_multinomial() {
         val mult = mockk<Multinomial>(relaxed = true)
@@ -79,7 +78,5 @@
         Categorical(mult).batchUpdate(listOf("baz" to "foo"), null)
         verify { mult.batchUpdate(listOf("baz" to Counter("foo")), null) }
     }
-=======
->>>>>>> 6e102d45
 
 }